--- conflicted
+++ resolved
@@ -1,16 +1,11 @@
 #pragma once
 
-<<<<<<< HEAD
-#include <faabric/util/locks.h>
-#include <faabric/util/queue.h>
-
-=======
->>>>>>> 45d546b8
 #include <faabric/proto/faabric.grpc.pb.h>
 #include <faabric/proto/faabric.pb.h>
 #include <faabric/rpc/RPCServer.h>
 #include <faabric/scheduler/MpiWorld.h>
 #include <faabric/scheduler/MpiWorldRegistry.h>
+#include <faabric/util/locks.h>
 #include <faabric/util/queue.h>
 
 #include <grpcpp/grpcpp.h>
@@ -23,25 +18,20 @@
   public:
     AsyncCallServer();
 
+    ~AsyncCallServer();
+
   protected:
     void doStart(const std::string& serverAddr) override;
 
     void doStop() override;
 
   private:
-<<<<<<< HEAD
-    // std::unique_ptr<faabric::util::Queue<std::shared_ptr<faabric::MPIMessage>>>
-    // mpiQueue;
     const unsigned int numServerThreads;
     const unsigned int numServerContexts;
 
     std::unique_ptr<grpc::ServerCompletionQueue> cq;
     faabric::AsyncRPCService::AsyncService service;
-=======
-    std::unique_ptr<grpc::ServerCompletionQueue> cq;
-    AsyncRPCService::AsyncService service;
     bool isShutdown;
->>>>>>> 45d546b8
 
     // Context for a single outstanding RPC
     struct RpcContext
@@ -51,7 +41,7 @@
         std::unique_ptr<
           grpc::ServerAsyncResponseWriter<faabric::FunctionStatusResponse>>
           responseWriter;
-        // Inbound and outbound RPC types
+        // Inbound type
         faabric::MPIMessage msg;
         enum
         {
@@ -64,7 +54,6 @@
     std::vector<std::thread> serverThreads;
     std::vector<RpcContext> serverRpcContexts;
     std::mutex serverMutex;
-    bool isShutdown;
 
     void handleRpcs();
 
