--- conflicted
+++ resolved
@@ -1,25 +1,20 @@
 #include <faabric/scheduler/AsyncCallServer.h>
-<<<<<<< HEAD
-#include <faabric/util/environment.h>
-#include <faabric/util/logging.h>
-=======
->>>>>>> 45d546b8
 
 #include <faabric/rpc/macros.h>
+#include <faabric/util/environment.h>
 #include <faabric/util/logging.h>
 
 namespace faabric::scheduler {
 AsyncCallServer::AsyncCallServer()
   : RPCServer(DEFAULT_RPC_HOST, ASYNC_FUNCTION_CALL_PORT)
-<<<<<<< HEAD
   , numServerThreads(faabric::util::getUsableCores())
   , numServerContexts(numServerThreads * 100)
   , serverRpcContexts(numServerContexts)
+{}
+
+AsyncCallServer::~AsyncCallServer()
 {
-    // TODO remove this
-    mpiQueue = std::make_unique<
-      faabric::util::Queue<std::shared_ptr<faabric::MPIMessage>>>();
-    faabric::util::getLogger()->debug("init done");
+    this->doStop();
 }
 
 void AsyncCallServer::doStop()
@@ -31,6 +26,7 @@
         cq->Shutdown();
     }
 
+    faabric::util::getLogger()->info("stopping threads");
     // Stop all threads
     for (auto& t : serverThreads) {
         if (t.joinable()) {
@@ -43,21 +39,11 @@
     bool ignoredOk;
     while (cq->Next(&ignoredTag, &ignoredOk)) {
     }
-=======
-{}
-
-void AsyncCallServer::doStop()
-{
-    isShutdown = true;
-    server->Shutdown();
-    cq->Shutdown();
->>>>>>> 45d546b8
 }
 
 void AsyncCallServer::doStart(const std::string& serverAddr)
 {
     // Build the server
-    isShutdown = false;
     grpc::ServerBuilder builder;
     builder.AddListeningPort(serverAddr, grpc::InsecureServerCredentials());
     builder.RegisterService(&service);
@@ -84,57 +70,42 @@
     void* tag;
     bool ok;
 
-    // Block until we read a new tag from the completion queue.
-<<<<<<< HEAD
-    // Note that the tag is the memory address of a CallData instance
+    // Block until new tag is added to the queue _or_ shutdown is called
+    // Note - if _shutdown_ but queue not drained, Next is true but ok not
     while (cq->Next(&tag, &ok)) {
-        if (!ok) {
+        if (!ok && !isShutdown) {
             throw std::runtime_error(
               "Error dequeueing from gRPC completion queue");
         }
-        int i = static_cast<int>(reinterpret_cast<intptr_t>(tag));
-        switch (serverRpcContexts[i].state) {
-            case RpcContext::READY: {
-                // Actual message processing
-                PROF_START(asyncRpcProcess)
-                // TODO move from here?
-                // TODO remove copy?
-                faabric::MPIMessage m = serverRpcContexts[i].msg;
-                MpiWorldRegistry& registry = getMpiWorldRegistry();
-                MpiWorld& world = registry.getWorld(m.worldid());
-                world.enqueueMessage(m);
-                // mpiQueue->enqueue(std::make_shared<faabric::MPIMessage>(m));
+        if (ok) {
+            int i = static_cast<int>(reinterpret_cast<intptr_t>(tag));
+            switch (serverRpcContexts[i].state) {
+                case RpcContext::READY: {
+                    // Actual message processing
+                    // TODO remove copy?
+                    faabric::MPIMessage m = serverRpcContexts[i].msg;
+                    MpiWorldRegistry& registry = getMpiWorldRegistry();
+                    MpiWorld& world = registry.getWorld(m.worldid());
+                    world.enqueueMessage(m);
+                    // mpiQueue->enqueue(std::make_shared<faabric::MPIMessage>(m));
 
-                // Let gRPC know we are done
-                faabric::FunctionStatusResponse response;
-                serverRpcContexts[i].state = RpcContext::DONE;
-                serverRpcContexts[i].responseWriter->Finish(
-                  response, Status::OK, tag);
-                PROF_END(asyncRpcProcess)
-                break;
+                    // Let gRPC know we are done
+                    faabric::FunctionStatusResponse response;
+                    serverRpcContexts[i].state = RpcContext::DONE;
+                    serverRpcContexts[i].responseWriter->Finish(
+                      response, Status::OK, tag);
+                    break;
+                }
+                case RpcContext::DONE:
+                    refreshContext(i);
+                    break;
             }
-            case RpcContext::DONE:
-                refreshContext(i);
-                break;
         }
-=======
-    // Note - Next will return false if shutdown _and_ the queue is drained.
-    // By not breaking from the loop if shutdown we effectively drain it.
-    while (cq->Next(&tag, &ok)) {
-        if (!isShutdown) {
-            if (!ok) {
-                throw std::runtime_error(
-                  "Error dequeueing from gRPC completion queue");
-            }
-            static_cast<CallData*>(tag)->doRpc();
-        }
->>>>>>> 45d546b8
     }
 }
 
 void AsyncCallServer::refreshContext(int i)
 {
-<<<<<<< HEAD
     faabric::util::UniqueLock lock(serverMutex);
     if (!isShutdown) {
         serverRpcContexts[i].state = RpcContext::READY;
@@ -150,40 +121,6 @@
                               cq.get(),
                               cq.get(),
                               reinterpret_cast<void*>(i));
-=======
-    this->doRpc();
-}
-
-void AsyncCallServer::CallData::doRpc()
-{
-    if (status == CREATE) {
-        status = PROCESS;
-
-        // Request the server to start processing MPI messages. We use the
-        // memory address as unique identifier, so different CallData instances
-        // can concurrently process different requests.
-        this->service->RequestMPIMsg(&ctx, &msg, &responder, cq, cq, this);
-    } else if (status == PROCESS) {
-        // Spawn a new CallData instance to serve new clients
-        // Note that we deallocate ourselves in the FINISH state
-        new CallData(service, cq);
-
-        // Actual message processing
-        faabric::MPIMessage m = msg;
-        MpiWorldRegistry& registry = getMpiWorldRegistry();
-        MpiWorld& world = registry.getWorld(m.worldid());
-        world.enqueueMessage(m);
-
-        // Let gRPC know we are done
-        status = FINISH;
-        responder.Finish(response, Status::OK, this);
-    } else {
-        if (status != FINISH) {
-            throw std::runtime_error("Unrecognized state in async RPC server");
-        }
-
-        delete this;
->>>>>>> 45d546b8
     }
 }
 }