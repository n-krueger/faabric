#include <faabric/rpc/macros.h>
#include <faabric/scheduler/AsyncCallClient.h>
#include <faabric/util/logging.h>

namespace faabric::scheduler {
// -----------------------------------
// gRPC asynchronous client
// -----------------------------------
AsyncCallClient::AsyncCallClient(const std::string& hostIn)
  : host(hostIn)
  , channel(
      grpc::CreateChannel(host + ":" + std::to_string(ASYNC_FUNCTION_CALL_PORT),
                          grpc::InsecureChannelCredentials()))
  , stub(faabric::AsyncRPCService::NewStub(channel))
{
    this->responseThread =
      std::thread(&faabric::scheduler::AsyncCallClient::AsyncCompleteRpc, this);
}

AsyncCallClient::~AsyncCallClient()
{
    this->doShutdown();
}

void AsyncCallClient::doShutdown()
{
    // Send shutdown message to ourselves to kill the response reader thread
    this->sendMpiMessage(RPC_SHUTDOWN);
    if (this->responseThread.joinable()) {
        this->responseThread.join();
    }
}

void AsyncCallClient::sendMpiMessage(
  const std::shared_ptr<faabric::MPIMessage> msg)
{
    // Check shutdown
    // Note - we don't drain the queue during shutdown as the shutdown message
    // should be the last one
    if (msg == RPC_SHUTDOWN) {
        faabric::util::getLogger()->debug("Shutting down RPC response queue");
        cq.Shutdown();
    } else {
<<<<<<< HEAD
        PROF_START(asyncSend)
        // Message we are sending
        faabric::MPIMessage m = *msg;

=======
>>>>>>> 45d546b8
        // Response we are receiving
        faabric::FunctionStatusResponse response;

        // Prepare call. Note that this does not actually start the RPC.
        AsyncCall* call = new AsyncCall;
<<<<<<< HEAD
        call->responseReader = stub->AsyncMPIMsg(&call->context, m, &cq);

        // Wait for responses in a separate loop to make the sending fully async
        call->responseReader->Finish(&call->response, &call->status, call);
        PROF_END(asyncSend)
=======
        call->responseReader =
          stub->PrepareAsyncMPIMsg(&call->context, *msg, &cq);

        // Initiate RPC
        call->responseReader->StartCall();

        // Wait for responses in a separate loop to make the sending fully async
        call->responseReader->Finish(
          &call->response, &call->status, (void*)call);
>>>>>>> 45d546b8
    }
}

// This method consumes the async requests that are already finished and checks
// that the status is OK
void AsyncCallClient::AsyncCompleteRpc()
{
    while (true) {
        void* gotTag;
        bool ok = false;
        if (!cq.Next(&gotTag, &ok)) {
            break;
        }
        AsyncCall* call = static_cast<AsyncCall*>(gotTag);

        // Check that the request completed succesfully. Note that this does not
        // check the status code, only that it finished.
        if (!ok) {
            throw std::runtime_error("Async RPC did not finish succesfully");
        }

        // Check that the processing of the RPC was OK
        if (!call->status.ok()) {
            throw std::runtime_error(
              fmt::format("RPC error {}", call->status.error_message()));
        }
<<<<<<< HEAD
=======

>>>>>>> 45d546b8
        delete call;
    }

    faabric::util::getLogger()->debug("Exiting AsyncComplteRpc");
}
}<|MERGE_RESOLUTION|>--- conflicted
+++ resolved
@@ -41,25 +41,11 @@
         faabric::util::getLogger()->debug("Shutting down RPC response queue");
         cq.Shutdown();
     } else {
-<<<<<<< HEAD
-        PROF_START(asyncSend)
-        // Message we are sending
-        faabric::MPIMessage m = *msg;
-
-=======
->>>>>>> 45d546b8
         // Response we are receiving
         faabric::FunctionStatusResponse response;
 
         // Prepare call. Note that this does not actually start the RPC.
         AsyncCall* call = new AsyncCall;
-<<<<<<< HEAD
-        call->responseReader = stub->AsyncMPIMsg(&call->context, m, &cq);
-
-        // Wait for responses in a separate loop to make the sending fully async
-        call->responseReader->Finish(&call->response, &call->status, call);
-        PROF_END(asyncSend)
-=======
         call->responseReader =
           stub->PrepareAsyncMPIMsg(&call->context, *msg, &cq);
 
@@ -69,7 +55,6 @@
         // Wait for responses in a separate loop to make the sending fully async
         call->responseReader->Finish(
           &call->response, &call->status, (void*)call);
->>>>>>> 45d546b8
     }
 }
 
@@ -77,12 +62,10 @@
 // that the status is OK
 void AsyncCallClient::AsyncCompleteRpc()
 {
-    while (true) {
-        void* gotTag;
-        bool ok = false;
-        if (!cq.Next(&gotTag, &ok)) {
-            break;
-        }
+    void* gotTag;
+    bool ok = false;
+
+    while (cq.Next(&gotTag, &ok)) {
         AsyncCall* call = static_cast<AsyncCall*>(gotTag);
 
         // Check that the request completed succesfully. Note that this does not
@@ -96,10 +79,7 @@
             throw std::runtime_error(
               fmt::format("RPC error {}", call->status.error_message()));
         }
-<<<<<<< HEAD
-=======
 
->>>>>>> 45d546b8
         delete call;
     }
 
